--- conflicted
+++ resolved
@@ -121,18 +121,16 @@
         Distance.EUCLID: Distance.EUCLID,
         Distance.DOT: Distance.DOT,
     },
-<<<<<<< HEAD
+    DBNames.MILVUS: {
+        "COSINE": Distance.COSINE,
+        "IP": Distance.DOT,
+        "L2": Distance.EUCLID,
+    },
     DBNames.VERTEXAI: {
         "DOT_PRODUCT_DISTANCE": Distance.DOT,
         "SQUARED_L2_DISTANCE": Distance.EUCLID,
         "COSINE_DISTANCE": Distance.COSINE,
         "L1_DISTANCE": Distance.MANHATTAN
-=======
-    DBNames.MILVUS: {
-        "COSINE": Distance.COSINE,
-        "IP": Distance.DOT,
-        "L2": Distance.EUCLID,
->>>>>>> 1a5fbf2d
     },
 }
 

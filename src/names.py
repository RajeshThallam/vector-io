class DBNames:
<<<<<<< HEAD
  PINECONE = "pinecone"
  QDRANT = "qdrant"
  MILVUS = "milvus"
  VERTEXAI = "vertexai_vectorsearch"
=======
    PINECONE = "pinecone"
    QDRANT = "qdrant"
    VERTEX_VECTOR_SEARCH = "vvs"
>>>>>>> 80c10b63
<|MERGE_RESOLUTION|>--- conflicted
+++ resolved
@@ -1,11 +1,7 @@
 class DBNames:
-<<<<<<< HEAD
   PINECONE = "pinecone"
   QDRANT = "qdrant"
   MILVUS = "milvus"
+  # TODO - consolidate the below
   VERTEXAI = "vertexai_vectorsearch"
-=======
-    PINECONE = "pinecone"
-    QDRANT = "qdrant"
-    VERTEX_VECTOR_SEARCH = "vvs"
->>>>>>> 80c10b63
+  VERTEX_VECTOR_SEARCH = "vvs"
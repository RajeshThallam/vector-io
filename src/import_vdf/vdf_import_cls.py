import json
import os
from packaging.version import Version
<<<<<<< HEAD
from util import expand_shorthand_path, get_final_data_path, get_parquet_files
=======
from src.util import expand_shorthand_path
>>>>>>> 80c10b63
import abc


class ImportVDF(abc.ABC):
    def __init_subclass__(cls, **kwargs):
        super().__init_subclass__(**kwargs)
        if not hasattr(cls, "DB_NAME_SLUG"):
            raise TypeError(
                f"Class {cls.__name__} lacks required class variable 'DB_NAME_SLUG'"
            )

    def __init__(self, args):
        self.args = args
        self.args["dir"] = expand_shorthand_path(self.args["dir"])
        if not os.path.isdir(self.args["dir"]):
            raise Exception("Invalid dir path")
        if not os.path.isfile(os.path.join(self.args["dir"], "VDF_META.json")):
            raise Exception("Invalid dir path, VDF_META.json not found")
        # Check if the VDF_META.json file exists
        vdf_meta_path = os.path.join(self.args["dir"], "VDF_META.json")
        if not os.path.isfile(vdf_meta_path):
            raise Exception("VDF_META.json not found in the specified directory")
        with open(vdf_meta_path) as f:
            self.vdf_meta = json.load(f)
        if "indexes" not in self.vdf_meta:
            raise Exception("Invalid VDF_META.json, 'indexes' key not found")
        if "version" not in self.vdf_meta:
            print("Warning: 'version' key not found in VDF_META.json")
        elif "library_version" not in self.args:
            print(
                "Warning: 'library_version' not found in args. Skipping version check."
            )
        elif Version(self.vdf_meta["version"]) > Version(self.args["library_version"]):
            print(
                f"Warning: The version of vector-io library: ({self.args['library_version']}) is behind the version of the vdf directory: ({self.vdf_meta['version']})."
            )
            print(
                "Please upgrade the vector-io library to the latest version to ensure compatibility."
            )

    @abc.abstractmethod
    def upsert_data():
        """
        Get data from vector database
        """
        raise NotImplementedError

    def get_vector_column_name(self, index_name, namespace_meta):
        if "vector_columns" not in namespace_meta:
            print(
                "vector_columns not found in namespace metadata. Using 'vector' as the vector column name."
            )
            vector_column_name = "vector"
            vector_column_names = [vector_column_name]
        else:
            vector_column_names = namespace_meta["vector_columns"]
            vector_column_name = vector_column_names[0]
            if len(vector_column_names) > 1:
                print(
                    f"Warning: More than one vector column found for index {index_name}."
                    f" Only the first vector column {vector_column_name} will be imported."
                )
        return vector_column_names, vector_column_name

    def get_parquet_files(self, data_path):
        return get_parquet_files(data_path)

    def get_final_data_path(self, data_path):
        return get_final_data_path(self.args["cwd"], self.args["dir"], data_path)<|MERGE_RESOLUTION|>--- conflicted
+++ resolved
@@ -1,11 +1,8 @@
 import json
 import os
 from packaging.version import Version
-<<<<<<< HEAD
 from util import expand_shorthand_path, get_final_data_path, get_parquet_files
-=======
 from src.util import expand_shorthand_path
->>>>>>> 80c10b63
 import abc
 
 

#!/usr/bin/env python3

import argparse
import os
import sys
import time
from dotenv import load_dotenv
from export_vdf.pinecone_export import ExportPinecone
from export_vdf.qdrant_export import ExportQdrant
<<<<<<< HEAD
from export_vdf.vertexai_vectorsearch_export import ExportVertexAIVectorSearch
=======
from export_vdf.milvus_export import ExportMilvus
>>>>>>> 1a5fbf2d
from export_vdf.vdb_export_cls import ExportVDB
from export_vdf.push_to_hub import push_to_hub
from names import DBNames
from util import set_arg_from_input, set_arg_from_password
from getpass import getpass
import warnings

# Suppress specific warnings
warnings.simplefilter("ignore", ResourceWarning)

load_dotenv()

DEFAULT_MAX_FILE_SIZE = 1024  # in MB


def export_pinecone(args):
    """
    Export data from Pinecone
    """
    set_arg_from_input(
        args, "environment", "Enter the environment of Pinecone instance: "
    )
    set_arg_from_input(
        args,
        "index",
        "Enter the name of index to export (hit return to export all): ",
    )
    set_arg_from_password(
        args, "pinecone_api_key", "Enter your Pinecone API key: ", "PINECONE_API_KEY"
    )
    set_arg_from_input(
        args,
        "modify_to_search",
        "Allow modifying data to search, enter Y or N: ",
        bool,
    )
    if args["subset"] is True:
        if "id_list_file" not in args or args["id_list_file"] is None:
            set_arg_from_input(
                args,
                "id_range_start",
                "Enter the start of id range (hit return to skip): ",
                int,
            )
            set_arg_from_input(
                args,
                "id_range_end",
                "Enter the end of id range (hit return to skip): ",
                int,
            )
        if args["id_range_start"] is None and args["id_range_end"] is None:
            set_arg_from_input(
                args,
                "id_list_file",
                "Enter the path to id list file (hit return to skip): ",
            )
    pinecone_export = ExportPinecone(args)
    pinecone_export.get_data()
    return pinecone_export


def export_qdrant(args):
    """
    Export data from Qdrant
    """
    set_arg_from_input(
        args,
        "url",
        "Enter the url of Qdrant instance (hit return for 'http://localhost:6333'): ",
        str,
        "http://localhost:6333",
    )
    set_arg_from_input(
        args,
        "collections",
        "Enter the name of collection(s) to export (comma-separated) (hit return to export all):",
        str,
    )
    set_arg_from_password(
        args, "qdrant_api_key", "Enter your Qdrant API key: ", "QDRANT_API_KEY"
    )
    qdrant_export = ExportQdrant(args)
    qdrant_export.get_data()
    return qdrant_export


<<<<<<< HEAD
def export_vertexai_vectorsearch(args):
    """
    Export data from Vertex AI Vector Search
    """
    set_arg_from_input(
        args, 
        "project_id", 
        "Enter the Google Cloud Project ID: "
    )
    set_arg_from_input(
        args,
        "index",
        "Enter name of index to export (hit return to export all. Comma separated for multiple indexes): ",
    )
    set_arg_from_input(
        args, 
        "gcloud_credentials_file", 
        "Enter path to service account credentials file (hit return to use application default credentials): ", 
    )
    vertexai_vectorsearch_export = ExportVertexAIVectorSearch(args)
    vertexai_vectorsearch_export.get_data()
    return vertexai_vectorsearch_export
=======
def export_milvus(args):
    """
    Export data from Milvus
    """
    set_arg_from_input(
        args,
        "uri",
        "Enter the uri of Milvus (hit return for 'http://localhost:19530'): ",
        str,
        "http://localhost:19530",
    )
    set_arg_from_input(
        args,
        "collections",
        "Enter the name of collection(s) to export (comma-separated) (hit return to export all):",
        str,
    )
    set_arg_from_password(
        args, "token", "Enter your Milvus Token (hit return to skip): ", "Milvus Token"
    )
    milvus_export = ExportMilvus(args)
    milvus_export.get_data()
    return milvus_export
>>>>>>> 1a5fbf2d


def main():
    """
    Export data from various vector databases to the VDF format for vector datasets.

    Usage:
        python export.py <vector_database> [options]

    Arguments:
        vector_database (str): Choose the vectors database to export data from.
            Possible values: "pinecone", "qdrant", "vertexai_vectorsearch".

    Options:
        Pinecone:
            -e, --environment (str): Environment of Pinecone instance.
            -i, --index (str): Name of indexes to export (comma-separated).

        Qdrant:
            -u, --url (str): Location of Qdrant instance.
            -c, --collections (str): Names of collections to export (comma-separated).

        Vertex AI Vector Search:
            -p, --project-id (str): Google Cloud Project ID.
            -i, --index (str): Name of indexes to export (comma-separated).
            -c, --gcloud-credentials-file: Path to Goofle Cloud Service Account credentials
            
    Examples:
        Export data from Pinecone:
        python export_vdf.py pinecone -e my_env -i my_index

        Export data from Qdrant:
        python export_vdf.py qdrant -u http://localhost:6333 -c my_collection

        Export data from Vertex AI Vector Search:
        python export_vdf.py vertexai_vectorsearch -p your_project_id -i your_index
    """
    parser = argparse.ArgumentParser(
        description="Export data from various vector databases to the VDF format for vector datasets"
    )
    parser.add_argument(
        "-m",
        "--model_name",
        type=str,
        help="Name of model used",
        default="text-embedding-ada-002",
    )
    parser.add_argument(
        "--max_file_size",
        type=int,
        help="Maximum file size in MB (default: 1024)",
        default=DEFAULT_MAX_FILE_SIZE,
    )

    parser.add_argument(
        "--push_to_hub",
        type=bool,
        help="Push to hub",
        default=False,
        action=argparse.BooleanOptionalAction
    )
    parser.add_argument(
        "--public",
        type=bool,
        help="Make dataset public (default: False)",
        default=False,
        action=argparse.BooleanOptionalAction,
    )
    subparsers = parser.add_subparsers(
        title="Vector Databases",
        description="Choose the vectors database to export data from",
        dest="vector_database",
    )

    # Pinecone
    parser_pinecone = subparsers.add_parser(
        "pinecone", help="Export data from Pinecone"
    )
    parser_pinecone.add_argument(
        "-e", "--environment", type=str, help="Environment of Pinecone instance"
    )
    parser_pinecone.add_argument(
        "-i", "--index", type=str, help="Name of index to export"
    )
    parser_pinecone.add_argument(
        "-s", "--id_range_start", type=int, help="Start of id range", default=None
    )
    parser_pinecone.add_argument(
        "--id_range_end", type=int, help="End of id range", default=None
    )
    parser_pinecone.add_argument(
        "-f", "--id_list_file", type=str, help="Path to id list file", default=None
    )
    parser_pinecone.add_argument(
        "--modify_to_search",
        type=bool,
        help="Allow modifying data to search",
        default=False,
        action=argparse.BooleanOptionalAction
    )
    parser_pinecone.add_argument(
        "--subset",
        type=bool,
        help="Export a subset of data (default: False)",
        default=False,
        action=argparse.BooleanOptionalAction
    )
    db_choices = [c.DB_NAME_SLUG for c in ExportVDB.__subclasses__()]
    # Qdrant
    parser_qdrant = subparsers.add_parser("qdrant", help="Export data from Qdrant")
    parser_qdrant.add_argument(
        "-u", "--url", type=str, help="Location of Qdrant instance"
    )
    parser_qdrant.add_argument(
        "-c", "--collections", type=str, help="Names of collections to export"
    )
    # Milvus
    parser_milvus = subparsers.add_parser("milvus", help="Export data from Milvus")
    parser_milvus.add_argument(
        "-u", "--uri", type=str, help="Milvus connection URI"
    )
    parser_milvus.add_argument(
        "-t", "--token", type=str, required=False, help="Milvus connection token"
    )
    parser_milvus.add_argument(
        "-c", "--collections", type=str, help="Names of collections to export"
    )

    # Vertex AI VectorSearch
    parser_vertexai_vectorsearch = subparsers.add_parser(
        "vertexai_vectorsearch", help="Export data from Vertex AI Vector Search"
    )
    parser_vertexai_vectorsearch.add_argument(
        "-p", "--project-id", type=str, help="Google Cloud Project ID"
    )
    parser_vertexai_vectorsearch.add_argument(
        "-i", "--index", type=str, help="Name of the index or indexes to export"
    )
    parser_vertexai_vectorsearch.add_argument(
        "-c", "--gcloud-credentials-file", type=str, help="Path to Google Cloud service account credentials file", default=None
    )

    args = parser.parse_args()
    # convert args to dict
    args = vars(args)
    # open VERSION.txt which is in the parent directory of this script
    args["library_version"] = open(
        os.path.join(os.path.dirname(__file__), "../VERSION.txt")
    ).read()
    t_start = time.time()
    if (
        ("vector_database" not in args)
        or (args["vector_database"] is None)
        or (args["vector_database"] not in db_choices)
    ):
        print("Please choose a vector database to export data from:", db_choices)
        return
    if args["vector_database"] == DBNames.PINECONE:
        export_obj = export_pinecone(args)
    elif args["vector_database"] == DBNames.QDRANT:
        export_obj = export_qdrant(args)
<<<<<<< HEAD
    elif args["vector_database"] == "vertexai_vectorsearch":
        export_obj = export_vertexai_vectorsearch(args)
=======
    elif args["vector_database"] == DBNames.MILVUS:
        export_obj = export_milvus(args)
>>>>>>> 1a5fbf2d
    else:
        print("Invalid vector database")
        args["vector_database"] = input("Enter the name of vector database to export: ")
        sys.argv.extend(["--vector_database", args["vector_database"]])
        main()
    t_end = time.time()
    # formatted time
    print(f"Export to disk completed. Exported to: {export_obj.vdf_directory}/")
    print(
        "Time taken to export data: ",
        time.strftime("%H:%M:%S", time.gmtime(t_end - t_start)),
    )

    if args["push_to_hub"]:
        push_to_hub(export_obj, args)


if __name__ == "__main__":
    main()<|MERGE_RESOLUTION|>--- conflicted
+++ resolved
@@ -7,11 +7,8 @@
 from dotenv import load_dotenv
 from export_vdf.pinecone_export import ExportPinecone
 from export_vdf.qdrant_export import ExportQdrant
-<<<<<<< HEAD
+from export_vdf.milvus_export import ExportMilvus
 from export_vdf.vertexai_vectorsearch_export import ExportVertexAIVectorSearch
-=======
-from export_vdf.milvus_export import ExportMilvus
->>>>>>> 1a5fbf2d
 from export_vdf.vdb_export_cls import ExportVDB
 from export_vdf.push_to_hub import push_to_hub
 from names import DBNames
@@ -98,30 +95,6 @@
     return qdrant_export
 
 
-<<<<<<< HEAD
-def export_vertexai_vectorsearch(args):
-    """
-    Export data from Vertex AI Vector Search
-    """
-    set_arg_from_input(
-        args, 
-        "project_id", 
-        "Enter the Google Cloud Project ID: "
-    )
-    set_arg_from_input(
-        args,
-        "index",
-        "Enter name of index to export (hit return to export all. Comma separated for multiple indexes): ",
-    )
-    set_arg_from_input(
-        args, 
-        "gcloud_credentials_file", 
-        "Enter path to service account credentials file (hit return to use application default credentials): ", 
-    )
-    vertexai_vectorsearch_export = ExportVertexAIVectorSearch(args)
-    vertexai_vectorsearch_export.get_data()
-    return vertexai_vectorsearch_export
-=======
 def export_milvus(args):
     """
     Export data from Milvus
@@ -145,7 +118,30 @@
     milvus_export = ExportMilvus(args)
     milvus_export.get_data()
     return milvus_export
->>>>>>> 1a5fbf2d
+
+
+def export_vertexai_vectorsearch(args):
+    """
+    Export data from Vertex AI Vector Search
+    """
+    set_arg_from_input(
+        args, 
+        "project_id", 
+        "Enter the Google Cloud Project ID: "
+    )
+    set_arg_from_input(
+        args,
+        "index",
+        "Enter name of index to export (hit return to export all. Comma separated for multiple indexes): ",
+    )
+    set_arg_from_input(
+        args, 
+        "gcloud_credentials_file", 
+        "Enter path to service account credentials file (hit return to use application default credentials): ", 
+    )
+    vertexai_vectorsearch_export = ExportVertexAIVectorSearch(args)
+    vertexai_vectorsearch_export.get_data()
+    return vertexai_vectorsearch_export
 
 
 def main():
@@ -307,13 +303,10 @@
         export_obj = export_pinecone(args)
     elif args["vector_database"] == DBNames.QDRANT:
         export_obj = export_qdrant(args)
-<<<<<<< HEAD
-    elif args["vector_database"] == "vertexai_vectorsearch":
-        export_obj = export_vertexai_vectorsearch(args)
-=======
     elif args["vector_database"] == DBNames.MILVUS:
         export_obj = export_milvus(args)
->>>>>>> 1a5fbf2d
+    elif args["vector_database"] == DBNames.VERTEXAI:
+        export_obj = export_vertexai_vectorsearch(args)
     else:
         print("Invalid vector database")
         args["vector_database"] = input("Enter the name of vector database to export: ")
